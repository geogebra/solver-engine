{
  "name": "@geogebra/solver-sdk",
<<<<<<< HEAD
  "version": "3.31.1-main.1",
=======
  "version": "3.31.1",
>>>>>>> e1329b02
  "description": "Provides a convenient interface for the GGB Solver API.",
  "main": "lib/cjs/index.js",
  "module": "lib/esm/index.js",
  "types": "lib/esm/index.d.ts",
  "files": [
    "lib",
    "dist",
    "src",
    "test"
  ],
  "scripts": {
    "build": "npm run build:esm && npm run build:cjs && npm run build:web",
    "build:esm": "tsc",
    "build:cjs": "tsc -p tsconfig-cjs.json",
    "build:web": "vite build",
    "watch": "tsc --watch",
    "start": "vite --host",
    "test": "vitest run --coverage",
    "test-watch": "vitest",
    "test-watch-full": "vitest --coverage",
    "semantic-release": "semantic-release",
    "prettier": "cd .. && prettier -w ."
  },
  "publishConfig": {
    "access": "restricted"
  },
  "contributors": [
    "Erik Weitnauer <erik.weitnauer@geogebra.at>"
  ],
  "license": "ISC",
  "volta": {
    "node": "18.15.0"
  },
  "devDependencies": {
    "@semantic-release/git": "^10.0.1",
    "@semantic-release/gitlab": "^12.0.3",
    "@semantic-release/npm": "^10.0.4",
    "@types/jsdom": "^21.1.1",
    "@types/prettier": "^2.7.3",
    "@typescript-eslint/eslint-plugin": "^5.60.1",
    "@typescript-eslint/parser": "^5.60.1",
    "@vitest/browser": "^0.32.2",
    "@vitest/coverage-v8": "^0.32.2",
    "@vitest/ui": "^0.32.2",
    "cross-fetch": "^3.1.6",
    "dotenv": "^16.3.1",
    "eslint": "^8.43.0",
    "eslint-config-prettier": "^8.8.0",
    "jsdom": "^22.1.0",
    "lodash": "^4.17.21",
    "node-fetch": "^3.3.1",
    "prettier": "^2.8.8",
    "require-from-url": "^3.1.3",
    "semantic-release": "^21.0.5",
    "typescript": "^5.1.3",
    "vite": "^4.3.9",
    "vite-node": "0.32.2",
    "vitest": "^0.32.2"
  }
}<|MERGE_RESOLUTION|>--- conflicted
+++ resolved
@@ -1,10 +1,6 @@
 {
   "name": "@geogebra/solver-sdk",
-<<<<<<< HEAD
-  "version": "3.31.1-main.1",
-=======
   "version": "3.31.1",
->>>>>>> e1329b02
   "description": "Provides a convenient interface for the GGB Solver API.",
   "main": "lib/cjs/index.js",
   "module": "lib/esm/index.js",
