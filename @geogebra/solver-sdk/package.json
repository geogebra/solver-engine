{
  "name": "@geogebra/solver-sdk",
<<<<<<< HEAD
  "version": "3.27.0-main.15",
=======
  "version": "3.27.0",
>>>>>>> 3059417d
  "description": "Provides a convenient interface for the GGB Solver API.",
  "main": "lib/cjs/index.js",
  "module": "lib/esm/index.js",
  "types": "lib/esm/index.d.ts",
  "files": [
    "lib",
    "dist",
    "src",
    "test"
  ],
  "scripts": {
    "build": "npm run build:esm && npm run build:cjs && npm run build:web",
    "build:esm": "tsc",
    "build:cjs": "tsc -p ./tsconfig-cjs.json",
    "build:web": "vite build",
    "watch": "tsc --watch",
    "start": "vite --host",
    "test": "vitest run --coverage",
    "test-watch": "vitest",
    "test-watch-full": "vitest --coverage",
    "semantic-release": "semantic-release",
    "prettier": "cd ../../ && prettier -w ."
  },
  "publishConfig": {
    "access": "restricted"
  },
  "contributors": [
    "Erik Weitnauer <erik.weitnauer@geogebra.at>"
  ],
  "license": "ISC",
  "volta": {
    "node": "18.15.0"
  },
  "devDependencies": {
    "@semantic-release/git": "^10.0.1",
    "@semantic-release/gitlab": "^12.0.3",
    "@semantic-release/npm": "^10.0.4",
    "@types/jsdom": "^21.1.1",
    "@types/prettier": "^2.7.3",
    "@typescript-eslint/eslint-plugin": "^5.60.1",
    "@typescript-eslint/parser": "^5.60.1",
    "@vitest/browser": "^0.32.2",
    "@vitest/coverage-v8": "^0.32.2",
    "@vitest/ui": "^0.32.2",
    "cross-fetch": "^3.1.6",
    "dotenv": "^16.3.1",
    "eslint": "^8.43.0",
    "eslint-config-prettier": "^8.8.0",
    "jsdom": "^22.1.0",
    "lodash": "^4.17.21",
    "node-fetch": "^3.3.1",
    "prettier": "^2.8.8",
    "require-from-url": "^3.1.3",
    "semantic-release": "^21.0.5",
    "typescript": "^5.1.3",
    "vite": "^4.3.9",
    "vite-node": "0.32.2",
    "vitest": "^0.32.2"
  }
}<|MERGE_RESOLUTION|>--- conflicted
+++ resolved
@@ -1,10 +1,6 @@
 {
   "name": "@geogebra/solver-sdk",
-<<<<<<< HEAD
-  "version": "3.27.0-main.15",
-=======
   "version": "3.27.0",
->>>>>>> 3059417d
   "description": "Provides a convenient interface for the GGB Solver API.",
   "main": "lib/cjs/index.js",
   "module": "lib/esm/index.js",
