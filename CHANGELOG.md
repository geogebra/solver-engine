--- conflicted
+++ resolved
@@ -7,15 +7,12 @@
 An entry should be added to the _[Unreleased]_ section when committing to main. When a release is made we move its
 contents to a new release section (e.g. _[0.x]_).
 
-<<<<<<< HEAD
-=======
 ## [1.4.5] 2024-03-05
 
 ### Fixed
 
 - Improved output of logarithms, terms containing a product of a logarithm and a variable or a constant (PLUT-1006)
 
->>>>>>> c29e52cf
 ## [1.4.4] 2024-02-29
 
 ### Added
